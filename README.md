--- conflicted
+++ resolved
@@ -139,8 +139,6 @@
 
 `node scripts/generate_sources.js`
 
-<<<<<<< HEAD
-=======
 Therefore, before creating a PR, make sure you have committed the CSV to the repo as well.
 
 Using this CSV, one can more clearly see the overview of all the z-position used per asset's layer.
@@ -157,6 +155,5 @@
 
 To run this project, just clone the repo and open `index.html` in your browser of choice.
 
->>>>>>> 60346554
 ### Examples
 ![example](/readme-images/example.png)